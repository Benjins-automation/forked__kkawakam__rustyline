use std::borrow::Cow::{self, Borrowed, Owned};

use rustyline::highlight::Highlighter;
use rustyline::hint::HistoryHinter;
use rustyline::history::DefaultHistory;
use rustyline::{
    Cmd, ConditionalEventHandler, Editor, Event, EventContext, EventHandler, KeyEvent, RepeatCount,
    Result,
};
use rustyline_derive::{Completer, Helper, Hinter, Validator};

#[derive(Completer, Helper, Hinter, Validator)]
struct MyHelper(#[rustyline(Hinter)] HistoryHinter);

impl Highlighter for MyHelper {
    fn highlight_prompt<'b, 's: 'b, 'p: 'b>(
        &'s self,
        prompt: &'p str,
        default: bool,
    ) -> Cow<'b, str> {
        if default {
            Owned(format!("\x1b[1;32m{}\x1b[m", prompt))
        } else {
            Borrowed(prompt)
        }
    }

    fn highlight_hint<'h>(&self, hint: &'h str) -> Cow<'h, str> {
        Owned(format!("\x1b[1m{}\x1b[m", hint))
    }
}

#[derive(Clone)]
struct CompleteHintHandler;
impl ConditionalEventHandler for CompleteHintHandler {
    fn handle(&self, evt: &Event, _: RepeatCount, _: bool, ctx: &EventContext) -> Option<Cmd> {
        if !ctx.has_hint() {
            return None; // default
        }
        if let Some(k) = evt.get(0) {
            #[allow(clippy::if_same_then_else)]
            if *k == KeyEvent::ctrl('E') {
                Some(Cmd::CompleteHint)
            } else if *k == KeyEvent::alt('f') && ctx.line().len() == ctx.pos() {
                let text = ctx.hint_text()?;
                let mut start = 0;
                if let Some(first) = text.chars().next() {
                    if !first.is_alphanumeric() {
                        start = text.find(|c: char| c.is_alphanumeric()).unwrap_or_default();
                    }
                }

                let text = text
                    .chars()
                    .enumerate()
                    .take_while(|(i, c)| *i <= start || c.is_alphanumeric())
                    .map(|(_, c)| c)
                    .collect::<String>();

                Some(Cmd::Insert(1, text))
            } else {
                None
            }
        } else {
            unreachable!()
        }
    }
}

struct TabEventHandler;
impl ConditionalEventHandler for TabEventHandler {
    fn handle(&self, evt: &Event, n: RepeatCount, _: bool, ctx: &EventContext) -> Option<Cmd> {
        debug_assert_eq!(*evt, Event::from(KeyEvent::from('\t')));
        if ctx.line()[..ctx.pos()]
            .chars()
            .rev()
            .next()
            .filter(|c| c.is_whitespace())
            .is_some()
        {
            Some(Cmd::SelfInsert(n, '\t'))
        } else {
            None // default complete
        }
    }
}

fn main() -> Result<()> {
<<<<<<< HEAD
    let mut rl = Editor::<MyHelper, DefaultHistory>::new();
=======
    let mut rl = Editor::<MyHelper>::new()?;
>>>>>>> 46a6766c
    rl.set_helper(Some(MyHelper(HistoryHinter {})));

    let ceh = Box::new(CompleteHintHandler);
    rl.bind_sequence(KeyEvent::ctrl('E'), EventHandler::Conditional(ceh.clone()));
    rl.bind_sequence(KeyEvent::alt('f'), EventHandler::Conditional(ceh));
    rl.bind_sequence(
        KeyEvent::from('\t'),
        EventHandler::Conditional(Box::new(TabEventHandler)),
    );
    rl.bind_sequence(
        Event::KeySeq(vec![KeyEvent::ctrl('X'), KeyEvent::ctrl('E')]),
        EventHandler::Simple(Cmd::Suspend), // TODO external editor
    );

    loop {
        let line = rl.readline("> ")?;
        rl.add_history_entry(line.as_str());
        println!("Line: {}", line);
    }
}<|MERGE_RESOLUTION|>--- conflicted
+++ resolved
@@ -86,11 +86,7 @@
 }
 
 fn main() -> Result<()> {
-<<<<<<< HEAD
-    let mut rl = Editor::<MyHelper, DefaultHistory>::new();
-=======
-    let mut rl = Editor::<MyHelper>::new()?;
->>>>>>> 46a6766c
+    let mut rl = Editor::<MyHelper, DefaultHistory>::new()?;
     rl.set_helper(Some(MyHelper(HistoryHinter {})));
 
     let ceh = Box::new(CompleteHintHandler);
