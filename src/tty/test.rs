--- conflicted
+++ resolved
@@ -169,11 +169,8 @@
 }
 
 impl Term for DummyTerminal {
-<<<<<<< HEAD
     type ExternalPrinter = DummyExternalPrinter;
-=======
     type KeyMap = KeyMap;
->>>>>>> f8ef8a26
     type Mode = Mode;
     type Reader = IntoIter<KeyEvent>;
     type Writer = Sink;
