//! Tests specific definitions
use std::io::Sink as StdSink;
use std::iter::IntoIterator;
use std::slice::Iter;
use std::vec::IntoIter;

<<<<<<< HEAD
use super::{truncate, Event, Position, RawMode, RawReader, Renderer, Term};
use crate::config::{ColorMode, Config, OutputStreamType};
=======
use super::{RawMode, RawReader, Renderer, Term};
use crate::config::{BellStyle, ColorMode, Config, OutputStreamType};
>>>>>>> 449c8119
use crate::error::ReadlineError;
use crate::highlight::Highlighter;
use crate::keys::KeyPress;
use crate::layout::{Layout, Position};
use crate::line_buffer::LineBuffer;
use crate::Result;

pub type Mode = ();

impl RawMode for Mode {
    fn disable_raw_mode(&self) -> Result<()> {
        Ok(())
    }
}

impl<'a> RawReader for Iter<'a, KeyPress> {
    fn wait_for_input(&mut self, single_esc_abort: bool) -> Result<Event> {
        self.next_key(single_esc_abort).map(Event::KeyPress)
    }

    fn next_key(&mut self, _: bool) -> Result<KeyPress> {
        match self.next() {
            Some(key) => Ok(*key),
            None => Err(ReadlineError::Eof),
        }
    }

    #[cfg(unix)]
    fn next_char(&mut self) -> Result<char> {
        unimplemented!();
    }

    fn read_pasted_text(&mut self) -> Result<String> {
        unimplemented!()
    }
}

impl RawReader for IntoIter<KeyPress> {
    fn wait_for_input(&mut self, single_esc_abort: bool) -> Result<Event> {
        self.next_key(single_esc_abort).map(Event::KeyPress)
    }

    fn next_key(&mut self, _: bool) -> Result<KeyPress> {
        match self.next() {
            Some(key) => Ok(key),
            None => Err(ReadlineError::Eof),
        }
    }

    #[cfg(unix)]
    fn next_char(&mut self) -> Result<char> {
        match self.next() {
            Some(KeyPress::Char(c)) => Ok(c),
            None => Err(ReadlineError::Eof),
            _ => unimplemented!(),
        }
    }

    fn read_pasted_text(&mut self) -> Result<String> {
        unimplemented!()
    }
}

pub struct Sink {}

impl Sink {
    pub fn new() -> Sink {
        Sink {}
    }
}

impl Renderer for Sink {
    type Reader = IntoIter<KeyPress>;

    fn move_cursor(&mut self, _: Position, _: Position) -> Result<()> {
        Ok(())
    }

    fn refresh_line(
        &mut self,
        _prompt: &str,
        _line: &LineBuffer,
        _hint: Option<&str>,
        _old_layout: &Layout,
        _new_layout: &Layout,
        _highlighter: Option<&dyn Highlighter>,
    ) -> Result<()> {
        Ok(())
    }

    fn calculate_position(&self, s: &str, orig: Position) -> Position {
        let mut pos = orig;
        pos.col += s.len();
        pos
    }

    fn write_and_flush(&self, _: &[u8]) -> Result<()> {
        Ok(())
    }

    fn beep(&mut self) -> Result<()> {
        Ok(())
    }

    fn clear_screen(&mut self) -> Result<()> {
        Ok(())
    }

    fn clear_rows(&mut self, _: usize, _: usize) -> Result<()> {
        Ok(())
    }

    fn sigwinch(&self) -> bool {
        false
    }

    fn update_size(&mut self) {}

    fn get_columns(&self) -> usize {
        80
    }

    fn get_rows(&self) -> usize {
        24
    }

    fn colors_enabled(&self) -> bool {
        false
    }

    fn move_cursor_at_leftmost(&mut self, _: &mut IntoIter<KeyPress>) -> Result<()> {
        Ok(())
    }
}

pub type Terminal = DummyTerminal;

#[derive(Clone, Debug)]
pub struct DummyTerminal {
    pub keys: Vec<KeyPress>,
    pub cursor: usize, // cursor position before last command
    pub color_mode: ColorMode,
    pub bell_style: BellStyle,
}

impl Term for DummyTerminal {
    type ExternalPrinter = StdSink;
    type Mode = Mode;
    type Reader = IntoIter<KeyPress>;
    type Writer = Sink;

    fn new(
        color_mode: ColorMode,
        _stream: OutputStreamType,
        _tab_stop: usize,
        bell_style: BellStyle,
    ) -> DummyTerminal {
        DummyTerminal {
            keys: Vec::new(),
            cursor: 0,
            color_mode,
            bell_style,
        }
    }

    // Init checks:

    fn is_unsupported(&self) -> bool {
        false
    }

    fn is_stdin_tty(&self) -> bool {
        true
    }

    fn is_output_tty(&self) -> bool {
        false
    }

    // Interactive loop:

    fn enable_raw_mode(&mut self) -> Result<Mode> {
        Ok(())
    }

    fn create_reader(&self, _: &Config) -> Result<IntoIter<KeyPress>> {
        Ok(self.keys.clone().into_iter())
    }

    fn create_writer(&self) -> Sink {
        Sink {}
    }

    fn create_external_printer(&mut self) -> Result<StdSink> {
        Ok(::std::io::sink())
    }
}

#[cfg(unix)]
pub fn suspend() -> Result<()> {
    Ok(())
}<|MERGE_RESOLUTION|>--- conflicted
+++ resolved
@@ -4,13 +4,8 @@
 use std::slice::Iter;
 use std::vec::IntoIter;
 
-<<<<<<< HEAD
-use super::{truncate, Event, Position, RawMode, RawReader, Renderer, Term};
-use crate::config::{ColorMode, Config, OutputStreamType};
-=======
-use super::{RawMode, RawReader, Renderer, Term};
+use super::{Event, RawMode, RawReader, Renderer, Term};
 use crate::config::{BellStyle, ColorMode, Config, OutputStreamType};
->>>>>>> 449c8119
 use crate::error::ReadlineError;
 use crate::highlight::Highlighter;
 use crate::keys::KeyPress;
@@ -119,7 +114,7 @@
         Ok(())
     }
 
-    fn clear_rows(&mut self, _: usize, _: usize) -> Result<()> {
+    fn clear_rows(&mut self, _: &Layout) -> Result<()> {
         Ok(())
     }
 
