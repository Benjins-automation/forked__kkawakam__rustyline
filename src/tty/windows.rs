--- conflicted
+++ resolved
@@ -169,7 +169,6 @@
     }
 }
 
-<<<<<<< HEAD
 fn read_input(handle: HANDLE, max_count: u32) -> Result<KeyPress> {
     use std::char::decode_utf16;
     use winapi::um::wincon::{
@@ -193,7 +192,9 @@
         if rec.EventType == wincon::WINDOW_BUFFER_SIZE_EVENT {
             SIGWINCH.store(true, Ordering::SeqCst);
             debug!(target: "rustyline", "SIGWINCH");
-            return Err(error::ReadlineError::WindowResize); // sigwinch + err => err ignored
+            return Err(error::ReadlineError::WindowResize); // sigwinch +
+                                                            // err => err
+                                                            // ignored
         } else if rec.EventType != wincon::KEY_EVENT {
             continue;
         }
@@ -278,20 +279,6 @@
         } else {
             if utf16 >= 0xD800 && utf16 < 0xDC00 {
                 surrogate = utf16;
-=======
-            if rec.EventType == wincon::WINDOW_BUFFER_SIZE_EVENT {
-                SIGWINCH.store(true, atomic::Ordering::SeqCst);
-                debug!(target: "rustyline", "SIGWINCH");
-                return Err(error::ReadlineError::WindowResize); // sigwinch +
-                                                                // err => err
-                                                                // ignored
-            } else if rec.EventType != wincon::KEY_EVENT {
-                continue;
-            }
-            let key_event = unsafe { rec.Event.KeyEvent() };
-            // writeln!(io::stderr(), "key_event: {:?}", key_event).unwrap();
-            if key_event.bKeyDown == 0 && key_event.wVirtualKeyCode != winuser::VK_MENU as WORD {
->>>>>>> f4bb467c
                 continue;
             }
             let orc = if surrogate == 0 {
