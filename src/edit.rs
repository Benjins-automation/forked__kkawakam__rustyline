--- conflicted
+++ resolved
@@ -279,7 +279,18 @@
         self.hint.is_some()
     }
 
-<<<<<<< HEAD
+    fn hint_text(&self) -> Option<&str> {
+        self.hint.as_ref().map(|hint| hint.completion()).flatten()
+    }
+
+    fn line(&self) -> &str {
+        self.line.as_str()
+    }
+
+    fn pos(&self) -> usize {
+        self.line.pos()
+    }
+
     fn external_print(&mut self, rdr: &mut <Terminal as Term>::Reader, msg: String) -> Result<()> {
         self.out.clear_rows(&self.layout)?;
         self.layout.end.row = 0;
@@ -287,18 +298,6 @@
         self.out.write_and_flush(msg.as_bytes())?;
         self.move_cursor_at_leftmost(rdr)?;
         self.refresh_line()
-=======
-    fn hint_text(&self) -> Option<&str> {
-        self.hint.as_ref().map(|hint| hint.completion()).flatten()
-    }
-
-    fn line(&self) -> &str {
-        self.line.as_str()
-    }
-
-    fn pos(&self) -> usize {
-        self.line.pos()
->>>>>>> dd0928e4
     }
 }
 
