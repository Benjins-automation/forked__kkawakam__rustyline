//! Readline for Rust
//!
//! This implementation is based on [Antirez's
//! Linenoise](https://github.com/antirez/linenoise)
//!
//! # Example
//!
//! Usage
//!
//! ```
//! let mut rl = rustyline::DefaultEditor::new()?;
//! let readline = rl.readline(">> ");
//! match readline {
//!     Ok(line) => println!("Line: {:?}", line),
//!     Err(_) => println!("No input"),
//! }
//! # Ok::<(), rustyline::error::ReadlineError>(())
//! ```
#![warn(missing_docs)]
#![cfg_attr(docsrs, feature(doc_cfg))]

#[cfg(feature = "custom-bindings")]
mod binding;
mod command;
pub mod completion;
pub mod config;
mod edit;
pub mod error;
pub mod highlight;
pub mod hint;
pub mod history;
mod keymap;
mod keys;
mod kill_ring;
mod layout;
pub mod line_buffer;
#[cfg(feature = "with-sqlite-history")]
pub mod sqlite_history;
mod tty;
mod undo;
pub mod validate;

use std::fmt;
use std::io::{self, BufRead, Write};
use std::path::Path;
use std::result;

use log::debug;
use unicode_width::UnicodeWidthStr;

use crate::tty::{RawMode, RawReader, Renderer, Term, Terminal};

#[cfg(feature = "custom-bindings")]
pub use crate::binding::{ConditionalEventHandler, Event, EventContext, EventHandler};
use crate::completion::{longest_common_prefix, Candidate, Completer};
pub use crate::config::{Behavior, ColorMode, CompletionType, Config, EditMode, HistoryDuplicates};
use crate::edit::State;
use crate::error::ReadlineError;
use crate::highlight::Highlighter;
use crate::hint::Hinter;
use crate::history::{DefaultHistory, History, SearchDirection};
pub use crate::keymap::{Anchor, At, CharSearch, Cmd, InputMode, Movement, RepeatCount, Word};
use crate::keymap::{Bindings, InputState, Refresher};
pub use crate::keys::{KeyCode, KeyEvent, Modifiers};
use crate::kill_ring::KillRing;
pub use crate::tty::ExternalPrinter;
pub use crate::undo::Changeset;
use crate::validate::Validator;

/// The error type for I/O and Linux Syscalls (Errno)
pub type Result<T> = result::Result<T, error::ReadlineError>;

/// Completes the line/word
fn complete_line<H: Helper>(
    rdr: &mut <Terminal as Term>::Reader,
    s: &mut State<'_, '_, H>,
    input_state: &mut InputState,
    config: &Config,
) -> Result<Option<Cmd>> {
    #[cfg(all(unix, feature = "with-fuzzy"))]
    use skim::prelude::{
        unbounded, Skim, SkimItem, SkimItemReceiver, SkimItemSender, SkimOptionsBuilder,
    };

    let completer = s.helper.unwrap();
    // get a list of completions
    let (start, candidates) = completer.complete(&s.line, s.line.pos(), &s.ctx)?;
    // if no completions, we are done
    if candidates.is_empty() {
        s.out.beep()?;
        Ok(None)
    } else if CompletionType::Circular == config.completion_type() {
        let mark = s.changes.begin();
        // Save the current edited line before overwriting it
        let backup = s.line.as_str().to_owned();
        let backup_pos = s.line.pos();
        let mut cmd;
        let mut i = 0;
        loop {
            // Show completion or original buffer
            if i < candidates.len() {
                let candidate = candidates[i].replacement();
                // TODO we can't highlight the line buffer directly
                /*let candidate = if let Some(highlighter) = s.highlighter {
                    highlighter.highlight_candidate(candidate, CompletionType::Circular)
                } else {
                    Borrowed(candidate)
                };*/
                completer.update(&mut s.line, start, candidate, &mut s.changes);
            } else {
                // Restore current edited line
                s.line.update(&backup, backup_pos, &mut s.changes);
            }
            s.refresh_line()?;

            cmd = s.next_cmd(input_state, rdr, true, true)?;
            match cmd {
                Cmd::Complete => {
                    i = (i + 1) % (candidates.len() + 1); // Circular
                    if i == candidates.len() {
                        s.out.beep()?;
                    }
                }
                Cmd::CompleteBackward => {
                    if i == 0 {
                        i = candidates.len(); // Circular
                        s.out.beep()?;
                    } else {
                        i = (i - 1) % (candidates.len() + 1); // Circular
                    }
                }
                Cmd::Abort => {
                    // Re-show original buffer
                    if i < candidates.len() {
                        s.line.update(&backup, backup_pos, &mut s.changes);
                        s.refresh_line()?;
                    }
                    s.changes.truncate(mark);
                    return Ok(None);
                }
                _ => {
                    s.changes.end();
                    break;
                }
            }
        }
        Ok(Some(cmd))
    } else if CompletionType::List == config.completion_type() {
        if let Some(lcp) = longest_common_prefix(&candidates) {
            // if we can extend the item, extend it
            if lcp.len() > s.line.pos() - start {
                completer.update(&mut s.line, start, lcp, &mut s.changes);
                s.refresh_line()?;
            }
        }
        // beep if ambiguous
        if candidates.len() > 1 {
            s.out.beep()?;
        } else {
            return Ok(None);
        }
        // we can't complete any further, wait for second tab
        let mut cmd = s.next_cmd(input_state, rdr, true, true)?;
        // if any character other than tab, pass it to the main loop
        if cmd != Cmd::Complete {
            return Ok(Some(cmd));
        }
        // move cursor to EOL to avoid overwriting the command line
        let save_pos = s.line.pos();
        s.edit_move_end()?;
        s.line.set_pos(save_pos);
        // we got a second tab, maybe show list of possible completions
        let show_completions = if candidates.len() > config.completion_prompt_limit() {
            let msg = format!("\nDisplay all {} possibilities? (y or n)", candidates.len());
            s.out.write_and_flush(msg.as_str())?;
            s.layout.end.row += 1;
            while cmd != Cmd::SelfInsert(1, 'y')
                && cmd != Cmd::SelfInsert(1, 'Y')
                && cmd != Cmd::SelfInsert(1, 'n')
                && cmd != Cmd::SelfInsert(1, 'N')
                && cmd != Cmd::Kill(Movement::BackwardChar(1))
            {
                cmd = s.next_cmd(input_state, rdr, false, true)?;
            }
            matches!(cmd, Cmd::SelfInsert(1, 'y' | 'Y'))
        } else {
            true
        };
        if show_completions {
            page_completions(rdr, s, input_state, &candidates)
        } else {
            s.refresh_line()?;
            Ok(None)
        }
    } else {
        // if fuzzy feature is enabled and on unix based systems check for the
        // corresponding completion_type
        #[cfg(all(unix, feature = "with-fuzzy"))]
        {
            use std::borrow::Cow;
            if CompletionType::Fuzzy == config.completion_type() {
                struct Candidate {
                    index: usize,
                    text: String,
                }
                impl SkimItem for Candidate {
                    fn text(&self) -> Cow<str> {
                        Cow::Borrowed(&self.text)
                    }
                }

                let (tx_item, rx_item): (SkimItemSender, SkimItemReceiver) = unbounded();

                candidates
                    .iter()
                    .enumerate()
                    .map(|(i, c)| Candidate {
                        index: i,
                        text: c.display().to_owned(),
                    })
                    .for_each(|c| {
                        let _ = tx_item.send(std::sync::Arc::new(c));
                    });
                drop(tx_item); // so that skim could know when to stop waiting for more items.

                // setup skim and run with input options
                // will display UI for fuzzy search and return selected results
                // by default skim multi select is off so only expect one selection

                let options = SkimOptionsBuilder::default()
                    .height(Some("20%"))
                    .prompt(Some("? "))
                    .reverse(true)
                    .build()
                    .unwrap();

                let selected_items = Skim::run_with(&options, Some(rx_item))
                    .map(|out| out.selected_items)
                    .unwrap_or_else(Vec::new);

                // match the first (and only) returned option with the candidate and update the
                // line otherwise only refresh line to clear the skim UI changes
                if let Some(item) = selected_items.first() {
                    let item: &Candidate = (*item).as_any() // cast to Any
                        .downcast_ref::<Candidate>() // downcast to concrete type
                        .expect("something wrong with downcast");
                    if let Some(candidate) = candidates.get(item.index) {
                        completer.update(
                            &mut s.line,
                            start,
                            candidate.replacement(),
                            &mut s.changes,
                        );
                    }
                }
                s.refresh_line()?;
            }
        };
        Ok(None)
    }
}

/// Completes the current hint
fn complete_hint_line<H: Helper>(s: &mut State<'_, '_, H>) -> Result<()> {
    let hint = match s.hint.as_ref() {
        Some(hint) => hint,
        None => return Ok(()),
    };
    s.line.move_end();
    if let Some(text) = hint.completion() {
        if s.line.yank(text, 1, &mut s.changes).is_none() {
            s.out.beep()?;
        }
    } else {
        s.out.beep()?;
    }
    s.refresh_line()
}

fn page_completions<C: Candidate, H: Helper>(
    rdr: &mut <Terminal as Term>::Reader,
    s: &mut State<'_, '_, H>,
    input_state: &mut InputState,
    candidates: &[C],
) -> Result<Option<Cmd>> {
    use std::cmp;

    let min_col_pad = 2;
    let cols = s.out.get_columns();
    let max_width = cmp::min(
        cols,
        candidates
            .iter()
            .map(|s| s.display().width())
            .max()
            .unwrap()
            + min_col_pad,
    );
    let num_cols = cols / max_width;

    let mut pause_row = s.out.get_rows() - 1;
    let num_rows = (candidates.len() + num_cols - 1) / num_cols;
    let mut ab = String::new();
    for row in 0..num_rows {
        if row == pause_row {
            s.out.write_and_flush("\n--More--")?;
            let mut cmd = Cmd::Noop;
            while cmd != Cmd::SelfInsert(1, 'y')
                && cmd != Cmd::SelfInsert(1, 'Y')
                && cmd != Cmd::SelfInsert(1, 'n')
                && cmd != Cmd::SelfInsert(1, 'N')
                && cmd != Cmd::SelfInsert(1, 'q')
                && cmd != Cmd::SelfInsert(1, 'Q')
                && cmd != Cmd::SelfInsert(1, ' ')
                && cmd != Cmd::Kill(Movement::BackwardChar(1))
                && cmd != Cmd::AcceptLine
                && cmd != Cmd::Newline
                && !matches!(cmd, Cmd::AcceptOrInsertLine { .. })
            {
                cmd = s.next_cmd(input_state, rdr, false, true)?;
            }
            match cmd {
                Cmd::SelfInsert(1, 'y' | 'Y' | ' ') => {
                    pause_row += s.out.get_rows() - 1;
                }
                Cmd::AcceptLine | Cmd::Newline | Cmd::AcceptOrInsertLine { .. } => {
                    pause_row += 1;
                }
                _ => break,
            }
        }
        s.out.write_and_flush("\n")?;
        ab.clear();
        for col in 0..num_cols {
            let i = (col * num_rows) + row;
            if i < candidates.len() {
                let candidate = &candidates[i].display();
                let width = candidate.width();
                if let Some(highlighter) = s.highlighter() {
                    ab.push_str(&highlighter.highlight_candidate(candidate, CompletionType::List));
                } else {
                    ab.push_str(candidate);
                }
                if ((col + 1) * num_rows) + row < candidates.len() {
                    for _ in width..max_width {
                        ab.push(' ');
                    }
                }
            }
        }
        s.out.write_and_flush(ab.as_str())?;
    }
    s.out.write_and_flush("\n")?;
    s.layout.end.row = 0; // dirty way to make clear_old_rows do nothing
    s.layout.cursor.row = 0;
    s.refresh_line()?;
    Ok(None)
}

/// Incremental search
fn reverse_incremental_search<H: Helper, I: History>(
    rdr: &mut <Terminal as Term>::Reader,
    s: &mut State<'_, '_, H>,
    input_state: &mut InputState,
    history: &I,
) -> Result<Option<Cmd>> {
    if history.is_empty() {
        return Ok(None);
    }
    let mark = s.changes.begin();
    // Save the current edited line (and cursor position) before overwriting it
    let backup = s.line.as_str().to_owned();
    let backup_pos = s.line.pos();

    let mut search_buf = String::new();
    let mut history_idx = history.len() - 1;
    let mut direction = SearchDirection::Reverse;
    let mut success = true;

    let mut cmd;
    // Display the reverse-i-search prompt and process chars
    loop {
        let prompt = if success {
            format!("(reverse-i-search)`{search_buf}': ")
        } else {
            format!("(failed reverse-i-search)`{search_buf}': ")
        };
        s.refresh_prompt_and_line(&prompt)?;

        cmd = s.next_cmd(input_state, rdr, true, true)?;
        if let Cmd::SelfInsert(_, c) = cmd {
            search_buf.push(c);
        } else {
            match cmd {
                Cmd::Kill(Movement::BackwardChar(_)) => {
                    search_buf.pop();
                    continue;
                }
                Cmd::ReverseSearchHistory => {
                    direction = SearchDirection::Reverse;
                    if history_idx > 0 {
                        history_idx -= 1;
                    } else {
                        success = false;
                        continue;
                    }
                }
                Cmd::ForwardSearchHistory => {
                    direction = SearchDirection::Forward;
                    if history_idx < history.len() - 1 {
                        history_idx += 1;
                    } else {
                        success = false;
                        continue;
                    }
                }
                Cmd::Abort => {
                    // Restore current edited line (before search)
                    s.line.update(&backup, backup_pos, &mut s.changes);
                    s.refresh_line()?;
                    s.changes.truncate(mark);
                    return Ok(None);
                }
                Cmd::Move(_) => {
                    s.refresh_line()?; // restore prompt
                    break;
                }
                _ => break,
            }
        }
        success = match history.search(&search_buf, history_idx, direction)? {
            Some(sr) => {
                history_idx = sr.idx;
<<<<<<< HEAD
                s.line.update(&sr.entry, sr.pos);
=======
                s.line.update(sr.entry, sr.pos, &mut s.changes);
>>>>>>> c3cbd4f2
                true
            }
            _ => false,
        };
    }
    s.changes.end();
    Ok(Some(cmd))
}

struct Guard<'m>(&'m tty::Mode);

#[allow(unused_must_use)]
impl Drop for Guard<'_> {
    fn drop(&mut self) {
        let Guard(mode) = *self;
        mode.disable_raw_mode();
    }
}

// Helper to handle backspace characters in a direct input
fn apply_backspace_direct(input: &str) -> String {
    // Setup the output buffer
    // No '\b' in the input in the common case, so set the capacity to the input
    // length
    let mut out = String::with_capacity(input.len());

    // Keep track of the size of each grapheme from the input
    // As many graphemes as input bytes in the common case
    let mut grapheme_sizes: Vec<u8> = Vec::with_capacity(input.len());

    for g in unicode_segmentation::UnicodeSegmentation::graphemes(input, true) {
        if g == "\u{0008}" {
            // backspace char
            if let Some(n) = grapheme_sizes.pop() {
                // Remove the last grapheme
                out.truncate(out.len() - n as usize);
            }
        } else {
            out.push_str(g);
            grapheme_sizes.push(g.len() as u8);
        }
    }

    out
}

fn readline_direct(
    mut reader: impl BufRead,
    mut writer: impl Write,
    validator: &Option<impl Validator>,
) -> Result<String> {
    let mut input = String::new();

    loop {
        if reader.read_line(&mut input)? == 0 {
            return Err(error::ReadlineError::Eof);
        }
        // Remove trailing newline
        let trailing_n = input.ends_with('\n');
        let trailing_r;

        if trailing_n {
            input.pop();
            trailing_r = input.ends_with('\r');
            if trailing_r {
                input.pop();
            }
        } else {
            trailing_r = false;
        }

        input = apply_backspace_direct(&input);

        match validator.as_ref() {
            None => return Ok(input),
            Some(v) => {
                let mut ctx = input.as_str();
                let mut ctx = validate::ValidationContext::new(&mut ctx);

                match v.validate(&mut ctx)? {
                    validate::ValidationResult::Valid(msg) => {
                        if let Some(msg) = msg {
                            writer.write_all(msg.as_bytes())?;
                        }
                        return Ok(input);
                    }
                    validate::ValidationResult::Invalid(Some(msg)) => {
                        writer.write_all(msg.as_bytes())?;
                    }
                    validate::ValidationResult::Incomplete => {
                        // Add newline and keep on taking input
                        if trailing_r {
                            input.push('\r');
                        }
                        if trailing_n {
                            input.push('\n');
                        }
                    }
                    _ => {}
                }
            }
        }
    }
}

/// Syntax specific helper.
///
/// TODO Tokenizer/parser used for both completion, suggestion, highlighting.
/// (parse current line once)
pub trait Helper
where
    Self: Completer + Hinter + Highlighter + Validator,
{
}

impl Helper for () {}

impl<'h, H: ?Sized + Helper> Helper for &'h H {}

/// Completion/suggestion context
pub struct Context<'h> {
    history: &'h dyn History,
    history_index: usize,
}

impl<'h> Context<'h> {
    /// Constructor. Visible for testing.
    #[must_use]
    pub fn new(history: &'h dyn History) -> Self {
        Context {
            history,
            history_index: history.len(),
        }
    }

    /// Return an immutable reference to the history object.
    #[must_use]
    pub fn history(&self) -> &dyn History {
        self.history
    }

    /// The history index we are currently editing
    #[must_use]
    pub fn history_index(&self) -> usize {
        self.history_index
    }
}

/// Line editor
#[must_use]
pub struct Editor<H: Helper, I: History> {
    term: Terminal,
    history: I,
    helper: Option<H>,
    kill_ring: KillRing,
    config: Config,
    custom_bindings: Bindings,
}

/// Default editor with no helper and `DefaultHistory`
pub type DefaultEditor = Editor<(), DefaultHistory>;

#[allow(clippy::new_without_default)]
impl<H: Helper> Editor<H, DefaultHistory> {
    /// Create an editor with the default configuration
    pub fn new() -> Result<Self> {
        Self::with_config(Config::default())
    }

    /// Create an editor with a specific configuration.
    pub fn with_config(config: Config) -> Result<Self> {
        Self::with_history(config, DefaultHistory::with_config(config))
    }
}

impl<H: Helper, I: History> Editor<H, I> {
    /// Create an editor with a custom history impl.
    pub fn with_history(config: Config, history: I) -> Result<Self> {
        let term = Terminal::new(
            config.color_mode(),
            config.behavior(),
            config.tab_stop(),
            config.bell_style(),
            config.enable_bracketed_paste(),
        )?;
        Ok(Self {
            term,
            history,
            helper: None,
            kill_ring: KillRing::new(60),
            config,
            custom_bindings: Bindings::new(),
        })
    }

    /// This method will read a line from STDIN and will display a `prompt`.
    ///
    /// It uses terminal-style interaction if `stdin` is connected to a
    /// terminal.
    /// Otherwise (e.g., if `stdin` is a pipe or the terminal is not supported),
    /// it uses file-style interaction.
    pub fn readline(&mut self, prompt: &str) -> Result<String> {
        self.readline_with(prompt, None)
    }

    /// This function behaves in the exact same manner as `readline`, except
    /// that it pre-populates the input area.
    ///
    /// The text that resides in the input area is given as a 2-tuple.
    /// The string on the left of the tuple is what will appear to the left of
    /// the cursor and the string on the right is what will appear to the
    /// right of the cursor.
    pub fn readline_with_initial(&mut self, prompt: &str, initial: (&str, &str)) -> Result<String> {
        self.readline_with(prompt, Some(initial))
    }

    fn readline_with(&mut self, prompt: &str, initial: Option<(&str, &str)>) -> Result<String> {
        if self.term.is_unsupported() {
            debug!(target: "rustyline", "unsupported terminal");
            // Write prompt and flush it to stdout
            let mut stdout = io::stdout();
            stdout.write_all(prompt.as_bytes())?;
            stdout.flush()?;

            readline_direct(io::stdin().lock(), io::stderr(), &self.helper)
        } else if self.term.is_input_tty() {
            let (original_mode, term_key_map) = self.term.enable_raw_mode()?;
            let guard = Guard(&original_mode);
            let user_input = self.readline_edit(prompt, initial, &original_mode, term_key_map);
            if self.config.auto_add_history() {
                if let Ok(ref line) = user_input {
                    self.add_history_entry(line.as_str())?;
                }
            }
            drop(guard); // disable_raw_mode(original_mode)?;
            self.term.writeln()?;
            user_input
        } else {
            debug!(target: "rustyline", "stdin is not a tty");
            // Not a tty: read from file / pipe.
            readline_direct(io::stdin().lock(), io::stderr(), &self.helper)
        }
    }

    /// Handles reading and editing the readline buffer.
    /// It will also handle special inputs in an appropriate fashion
    /// (e.g., C-c will exit readline)
    fn readline_edit(
        &mut self,
        prompt: &str,
        initial: Option<(&str, &str)>,
        original_mode: &tty::Mode,
        term_key_map: tty::KeyMap,
    ) -> Result<String> {
        let mut stdout = self.term.create_writer();

        self.kill_ring.reset(); // TODO recreate a new kill ring vs reset
        let ctx = Context::new(&self.history);
        let mut s = State::new(&mut stdout, prompt, self.helper.as_ref(), ctx);

        let mut input_state = InputState::new(&self.config, &self.custom_bindings);

        if let Some((left, right)) = initial {
            s.line.update(
                (left.to_owned() + right).as_ref(),
                left.len(),
                &mut s.changes,
            );
        }

        let mut rdr = self.term.create_reader(&self.config, term_key_map);
        if self.term.is_output_tty() && self.config.check_cursor_position() {
            if let Err(e) = s.move_cursor_at_leftmost(&mut rdr) {
                if let ReadlineError::WindowResized = e {
                    s.out.update_size();
                } else {
                    return Err(e);
                }
            }
        }
        s.refresh_line()?;

        loop {
            let mut cmd = s.next_cmd(&mut input_state, &mut rdr, false, false)?;

            if cmd.should_reset_kill_ring() {
                self.kill_ring.reset();
            }

            // First trigger commands that need extra input

            if cmd == Cmd::Complete && s.helper.is_some() {
                let next = complete_line(&mut rdr, &mut s, &mut input_state, &self.config)?;
                if let Some(next) = next {
                    cmd = next;
                } else {
                    continue;
                }
            }

            if cmd == Cmd::ReverseSearchHistory {
                // Search history backward
                let next =
                    reverse_incremental_search(&mut rdr, &mut s, &mut input_state, &self.history)?;
                if let Some(next) = next {
                    cmd = next;
                } else {
                    continue;
                }
            }

            #[cfg(unix)]
            if cmd == Cmd::Suspend {
                original_mode.disable_raw_mode()?;
                tty::suspend()?;
                let _ = self.term.enable_raw_mode()?; // TODO original_mode may have changed
                s.out.update_size(); // window may have been resized
                s.refresh_line()?;
                continue;
            }

            #[cfg(unix)]
            if cmd == Cmd::QuotedInsert {
                // Quoted insert
                let c = rdr.next_char()?;
                s.edit_insert(c, 1)?;
                continue;
            }

            #[cfg(windows)]
            if cmd == Cmd::PasteFromClipboard {
                let clipboard = rdr.read_pasted_text()?;
                s.edit_yank(&input_state, &clipboard[..], Anchor::Before, 1)?;
            }

            // Tiny test quirk
            #[cfg(test)]
            if matches!(
                cmd,
                Cmd::AcceptLine | Cmd::Newline | Cmd::AcceptOrInsertLine { .. }
            ) {
                self.term.cursor = s.layout.cursor.col;
            }

            // Execute things can be done solely on a state object
            match command::execute(cmd, &mut s, &input_state, &mut self.kill_ring, &self.config)? {
                command::Status::Proceed => continue,
                command::Status::Submit => break,
            }
        }

        // Move to end, in case cursor was in the middle of the line, so that
        // next thing application prints goes after the input
        s.edit_move_buffer_end()?;

        if cfg!(windows) {
            let _ = original_mode; // silent warning
        }
        Ok(s.line.into_string())
    }

    /// Load the history from the specified file.
    pub fn load_history<P: AsRef<Path> + ?Sized>(&mut self, path: &P) -> Result<()> {
        self.history.load(path.as_ref())
    }

    /// Save the history in the specified file.
    pub fn save_history<P: AsRef<Path> + ?Sized>(&mut self, path: &P) -> Result<()> {
        self.history.save(path.as_ref())
    }

    /// Append new entries in the specified file.
    pub fn append_history<P: AsRef<Path> + ?Sized>(&mut self, path: &P) -> Result<()> {
        self.history.append(path.as_ref())
    }

    /// Add a new entry in the history.
    pub fn add_history_entry<S: AsRef<str> + Into<String>>(&mut self, line: S) -> Result<bool> {
        self.history.add(line.as_ref())
    }

    /// Clear history.
    pub fn clear_history(&mut self) -> Result<()> {
        self.history.clear()
    }

    /// Return a mutable reference to the history object.
    pub fn history_mut(&mut self) -> &mut I {
        &mut self.history
    }

    /// Return an immutable reference to the history object.
    pub fn history(&self) -> &I {
        &self.history
    }

    /// Register a callback function to be called for tab-completion
    /// or to show hints to the user at the right of the prompt.
    pub fn set_helper(&mut self, helper: Option<H>) {
        self.helper = helper;
    }

    /// Return a mutable reference to the helper.
    pub fn helper_mut(&mut self) -> Option<&mut H> {
        self.helper.as_mut()
    }

    /// Return an immutable reference to the helper.
    pub fn helper(&self) -> Option<&H> {
        self.helper.as_ref()
    }

    /// Bind a sequence to a command.
    #[cfg(feature = "custom-bindings")]
    #[cfg_attr(docsrs, doc(cfg(feature = "custom-bindings")))]
    pub fn bind_sequence<E: Into<Event>, R: Into<EventHandler>>(
        &mut self,
        key_seq: E,
        handler: R,
    ) -> Option<EventHandler> {
        self.custom_bindings
            .insert(Event::normalize(key_seq.into()), handler.into())
    }

    /// Remove a binding for the given sequence.
    #[cfg(feature = "custom-bindings")]
    #[cfg_attr(docsrs, doc(cfg(feature = "custom-bindings")))]
    pub fn unbind_sequence<E: Into<Event>>(&mut self, key_seq: E) -> Option<EventHandler> {
        self.custom_bindings
            .remove(&Event::normalize(key_seq.into()))
    }

    /// Returns an iterator over edited lines.
    /// Iterator ends at [EOF](ReadlineError::Eof).
    /// ```
    /// let mut rl = rustyline::DefaultEditor::new()?;
    /// for readline in rl.iter("> ") {
    ///     match readline {
    ///         Ok(line) => {
    ///             println!("Line: {}", line);
    ///         }
    ///         Err(err) => {
    ///             println!("Error: {:?}", err);
    ///             break;
    ///         }
    ///     }
    /// }
    /// # Ok::<(), rustyline::error::ReadlineError>(())
    /// ```
    pub fn iter<'a>(&'a mut self, prompt: &'a str) -> impl Iterator<Item = Result<String>> + 'a {
        Iter {
            editor: self,
            prompt,
        }
    }

    /// If output stream is a tty, this function returns its width and height as
    /// a number of characters.
    pub fn dimensions(&mut self) -> Option<(usize, usize)> {
        if self.term.is_output_tty() {
            let out = self.term.create_writer();
            Some((out.get_columns(), out.get_rows()))
        } else {
            None
        }
    }

    /// Create an external printer
    pub fn create_external_printer(&mut self) -> Result<<Terminal as Term>::ExternalPrinter> {
        self.term.create_external_printer()
    }
}

impl<H: Helper, I: History> config::Configurer for Editor<H, I> {
    fn config_mut(&mut self) -> &mut Config {
        &mut self.config
    }

    fn set_max_history_size(&mut self, max_size: usize) -> Result<()> {
        self.config_mut().set_max_history_size(max_size);
        self.history.set_max_len(max_size)
    }

    fn set_history_ignore_dups(&mut self, yes: bool) -> Result<()> {
        self.config_mut().set_history_ignore_dups(yes);
        self.history.ignore_dups(yes)
    }

    fn set_history_ignore_space(&mut self, yes: bool) {
        self.config_mut().set_history_ignore_space(yes);
        self.history.ignore_space(yes);
    }

    fn set_color_mode(&mut self, color_mode: ColorMode) {
        self.config_mut().set_color_mode(color_mode);
        self.term.color_mode = color_mode;
    }
}

impl<H: Helper, I: History> fmt::Debug for Editor<H, I> {
    fn fmt(&self, f: &mut fmt::Formatter<'_>) -> fmt::Result {
        f.debug_struct("Editor")
            .field("term", &self.term)
            .field("config", &self.config)
            .finish()
    }
}

struct Iter<'a, H: Helper, I: History> {
    editor: &'a mut Editor<H, I>,
    prompt: &'a str,
}

impl<'a, H: Helper, I: History> Iterator for Iter<'a, H, I> {
    type Item = Result<String>;

    fn next(&mut self) -> Option<Result<String>> {
        let readline = self.editor.readline(self.prompt);
        match readline {
            Ok(l) => Some(Ok(l)),
            Err(error::ReadlineError::Eof) => None,
            e @ Err(_) => Some(e),
        }
    }
}

#[cfg(test)]
#[macro_use]
extern crate assert_matches;
#[cfg(test)]
mod test;

#[cfg(doctest)]
doc_comment::doctest!("../README.md");<|MERGE_RESOLUTION|>--- conflicted
+++ resolved
@@ -431,11 +431,7 @@
         success = match history.search(&search_buf, history_idx, direction)? {
             Some(sr) => {
                 history_idx = sr.idx;
-<<<<<<< HEAD
-                s.line.update(&sr.entry, sr.pos);
-=======
-                s.line.update(sr.entry, sr.pos, &mut s.changes);
->>>>>>> c3cbd4f2
+                s.line.update(&sr.entry, sr.pos, &mut s.changes);
                 true
             }
             _ => false,
